--- conflicted
+++ resolved
@@ -69,203 +69,6 @@
   end
 
   @doc """
-<<<<<<< HEAD
-  Returns Config struct representing a consolidated Config for all `.credo.exs`
-  files in `relevant_directories/1` merged into the default configuration.
-
-  - `config_name`: name of the configuration to load
-  - `safe`: if +true+, the config files are loaded using static analysis rather
-            than `Code.eval_string/1`
-  """
-  def read_or_default(dir, config_name \\ nil, safe \\ false) do
-    dir
-    |> relevant_config_files
-    |> Enum.filter(&File.exists?/1)
-    |> Enum.map(&File.read!/1)
-    |> List.insert_at(0, @default_config_file)
-    |> Enum.map(&from_exs(dir, config_name || @default_config_name, &1, safe))
-    |> merge
-    |> add_given_directory_to_files(dir)
-    |> set_strict()
-  end
-
-  defp relevant_config_files(dir) do
-    dir
-    |> relevant_directories
-    |> add_config_files
-  end
-
-  @doc """
-  Returns all parent directories of the given `dir` as well as each `./config`
-  sub-directory.
-  """
-  def relevant_directories(dir) do
-    dir
-    |> Path.expand
-    |> Path.split
-    |> Enum.reverse
-    |> get_dir_paths
-    |> add_config_dirs
-  end
-
-  defp get_dir_paths(dirs), do: do_get_dir_paths(dirs, [])
-
-  defp do_get_dir_paths(dirs, acc) when length(dirs) < 2, do: acc
-  defp do_get_dir_paths([dir | tail], acc) do
-    expanded_path =
-      tail
-      |> Enum.reverse
-      |> Path.join
-      |> Path.join(dir)
-
-    do_get_dir_paths(tail, [expanded_path | acc])
-  end
-
-  defp add_config_dirs(paths) do
-    Enum.flat_map(paths, fn(path) -> [path, Path.join(path, "config")] end)
-  end
-
-  defp add_config_files(paths) do
-    for path <- paths, do: Path.join(path, @config_filename)
-  end
-
-  defp from_exs(dir, config_name, exs_string, safe) do
-    exs_string
-    |> Credo.ExsLoader.parse(safe)
-    |> from_data(dir, config_name)
-  end
-
-  defp from_data(data, dir, config_name) do
-    data =
-      data[:configs]
-      |> List.wrap
-      |> Enum.find(&(&1[:name] == config_name))
-
-    %__MODULE__{
-      check_for_updates: data[:check_for_updates] || false,
-      requires: data[:requires] || [],
-      files: files_from_data(data, dir),
-      checks: checks_from_data(data),
-      strict: data[:strict] || false,
-      color: data[:color] || false
-    }
-  end
-
-  defp files_from_data(data, dir) do
-    files = data[:files] || %{}
-    included_files = files[:included] || dir
-
-    included_dir =
-      included_files
-      |> List.wrap
-      |> Enum.map(&join_default_files_if_directory/1)
-
-    %{
-      included: included_dir,
-      excluded: files[:excluded] || @default_files_excluded,
-    }
-  end
-
-  defp checks_from_data(data) do
-    case data[:checks] do
-      checks when is_list(checks) ->
-        checks
-      _ ->
-        []
-    end
-  end
-
-  @doc """
-  Merges the given Config objects from left to right, meaning that later entries
-  overwrites earlier ones.
-
-      merge(base, other)
-
-  Any options in `other` will overwrite those in `base`.
-
-  The `files:` field is merged, meaning that you can define `included` and/or
-  `excluded` and only override the given one.
-
-  The `checks:` field is merged.
-  """
-  def merge(list) when is_list(list) do
-    base = List.first(list)
-    tail = List.delete_at(list, 0)
-    merge(tail, base)
-  end
-  def merge([], config), do: config
-  def merge([other|tail], base) do
-    new_base = merge(base, other)
-    merge(tail, new_base)
-  end
-  def merge(base, other) do
-    %__MODULE__{
-      check_for_updates: other.check_for_updates,
-      requires: base.requires ++ other.requires,
-      files: merge_files(base, other),
-      checks: merge_checks(base, other),
-      strict: other.strict,
-      color: other.color,
-    }
-  end
-  def merge_checks(%__MODULE__{checks: checks_base}, %__MODULE__{checks: checks_other}) do
-    base = normalize_check_tuples(checks_base)
-    other = normalize_check_tuples(checks_other)
-    Keyword.merge(base, other)
-  end
-  def merge_files(%__MODULE__{files: files_base}, %__MODULE__{files: files_other}) do
-    %{
-      included: files_other[:included] || files_base[:included],
-      excluded: files_other[:excluded] || files_base[:excluded],
-    }
-  end
-
-  defp normalize_check_tuples(nil), do: []
-  defp normalize_check_tuples(list) when is_list(list) do
-    Enum.map(list, &normalize_check_tuple/1)
-  end
-
-  defp normalize_check_tuple({name}), do: {name, []}
-  defp normalize_check_tuple(tuple), do: tuple
-
-  defp join_default_files_if_directory(dir) do
-    if File.dir?(dir) do
-      Path.join(dir, @default_files_included)
-    else
-      dir
-    end
-  end
-
-  defp add_given_directory_to_files(%__MODULE__{files: files} = config, dir) do
-    files = %{
-      included:
-        files[:included]
-        |> Enum.map(&add_directory_to_file(&1, dir))
-        |> Enum.uniq,
-      excluded:
-        files[:excluded]
-        |> Enum.map(&add_directory_to_file(&1, dir))
-        |> Enum.uniq
-    }
-    %__MODULE__{config | files: files}
-  end
-
-  defp add_directory_to_file(file_or_glob, dir) when is_binary(file_or_glob) do
-    if File.dir?(dir) do
-      if dir == "." || file_or_glob =~ ~r/^\// do
-        file_or_glob
-      else
-        Path.join(dir, file_or_glob)
-      end
-    else
-      dir
-    end
-  end
-  defp add_directory_to_file(regex, _), do: regex
-
-  @doc """
-=======
->>>>>>> 964f53d5
   Sets the config values which `strict` implies (if applicable).
   """
   def set_strict(%__MODULE__{strict: true} = config) do
