defmodule Credo.Check do
  @moduledoc """
  `Check` modules represent the checks which are run during Credo's analysis.

  Example:

      defmodule MyCheck do
        use Credo.Check, category: :warning, base_priority: :high

        def run(source_file, params) do
          #
        end
      end

  The `run/2` function takes two parameters: a source file and a list of parameters for the check.
  It has to return a list of found issues.
  """

  @type t :: module

  @doc """
  Returns the base priority for the check.
  """
  @callback base_priority() :: integer

  @doc """
  Returns the category for the check.
  """
  @callback category() :: atom

  # @callback run(source_file :: Credo.SourceFile.t, params :: Keyword.t) :: List.t

  @callback run_on_all?() :: boolean

  @callback explanation() :: String.t()

  @callback explanation_for_params() :: Keyword.t()

<<<<<<< HEAD
  @callback format_issue(
              issue_meta :: {IssueMeta.t(), SourceFile.t(), list()} | SourceFile.t(),
              opts :: Keyword.t()
            ) ::
              Issue.t()
=======
  @callback format_issue(issue_meta :: Credo.IssueMeta.t(), opts :: Keyword.t()) :: Issue.t()
>>>>>>> 81a894b8

  @base_category_exit_status_map %{
    consistency: 1,
    design: 2,
    readability: 4,
    refactor: 8,
    warning: 16
  }

  alias Credo.Check
  alias Credo.Code.Scope
  alias Credo.Issue
  alias Credo.IssueMeta
  alias Credo.Priority
  alias Credo.Service.SourceFileScopes
  alias Credo.Severity
  alias Credo.SourceFile

  @doc false
  defmacro __using__(opts) do
    quote do
      @behaviour Credo.Check
      @before_compile Credo.Check

      alias Credo.Check
      alias Credo.Check.CodeHelper
      alias Credo.Check.Params
      alias Credo.CLI.ExitStatus
      alias Credo.Issue
      alias Credo.IssueMeta
      alias Credo.Priority
      alias Credo.Severity
      alias Credo.SourceFile

      def base_priority do
        unquote(Priority.to_integer(opts[:base_priority]))
      end

      def category do
        unquote(category_body(opts[:category]) || :unknown)
      end

      def elixir_version do
        unquote(opts[:elixir_version] || ">= 0.0.1")
      end

      def run_on_all? do
        unquote(run_on_all_body(opts[:run_on_all]))
      end

      def explanation do
        Check.explanation_for(@explanation, :check)
      end

      def explanation_for_params do
        Check.explanation_for(@explanation, :params) || []
      end

      def format_issue(issue_meta, opts) do
        Check.format_issue(
          issue_meta,
          opts,
          category(),
          base_priority(),
          __MODULE__
        )
      end
    end
  end

  @doc false
  defmacro __before_compile__(env) do
    quote do
      unquote(default_params_module_attribute(env))

      def params_defaults do
        @default_params
      end

      def params_names do
        Keyword.keys(params_defaults())
      end
    end
  end

  defp default_params_module_attribute(env) do
    if env.module |> Module.get_attribute(:default_params) |> is_nil() do
      quote do
        @default_params []
      end
    end
  end

  def explanation_for(nil, _), do: nil
  def explanation_for(keywords, key), do: keywords[key]

  @doc """
  format_issue takes an issue_meta and returns an issue.
  The resulting issue can be made more explicit by passing the following
  options to `format_issue/2`:

  - `:priority`     Sets the issue's priority.
  - `:trigger`      Sets the issue's trigger.
  - `:line_no`      Sets the issue's line number.
                      Tries to find `column` if `:trigger` is supplied.
  - `:column`       Sets the issue's column.
  - `:exit_status`  Sets the issue's exit_status.
  - `:severity`     Sets the issue's severity.
  """
  def format_issue(issue_meta, opts, issue_category, issue_base_priority, check) do
    source_file = IssueMeta.source_file(issue_meta)
    params = IssueMeta.params(issue_meta)

    priority =
      case params[:priority] do
        nil -> issue_base_priority
        val -> Priority.to_integer(val)
      end

    exit_status =
      case params[:exit_status] do
        nil -> Check.to_exit_status(issue_category)
        val -> Check.to_exit_status(val)
      end

    line_no = opts[:line_no]
    trigger = opts[:trigger]
    column = opts[:column]
    severity = opts[:severity] || Severity.default_value()

    %Issue{
      priority: priority,
      filename: source_file.filename,
      message: opts[:message],
      trigger: trigger,
      line_no: line_no,
      column: column,
      severity: severity,
      exit_status: exit_status
    }
    |> add_line_no_options(line_no, source_file)
    |> add_column_if_missing(trigger, line_no, column, source_file)
    |> add_check_and_category(check, issue_category)
  end

  defp add_check_and_category(issue, check, issue_category) do
    %Issue{
      issue
      | check: check,
        category: issue_category
    }
  end

  defp add_column_if_missing(issue, trigger, line_no, column, source_file) do
    if trigger && line_no && !column do
      %Issue{
        issue
        | column: SourceFile.column(source_file, line_no, trigger)
      }
    else
      issue
    end
  end

  defp add_line_no_options(issue, line_no, source_file) do
    if line_no do
      {_def, scope} = scope_for(source_file, line: line_no)

      %Issue{
        issue
        | priority: issue.priority + priority_for(source_file, scope),
          scope: scope
      }
    else
      issue
    end
  end

  # Returns the scope for the given line as a tuple consisting of the call to
  # define the scope (`:defmodule`, `:def`, `:defp` or `:defmacro`) and the
  # name of the scope.
  #
  # Examples:
  #
  #     {:defmodule, "Foo.Bar"}
  #     {:def, "Foo.Bar.baz"}
  defp scope_for(source_file, line: line_no) do
    source_file
    |> scope_list
    |> Enum.at(line_no - 1)
  end

  # Returns all scopes for the given source_file per line of source code as tuple
  # consisting of the call to define the scope
  # (`:defmodule`, `:def`, `:defp` or `:defmacro`) and the name of the scope.
  #
  # Examples:
  #
  #     [
  #       {:defmodule, "Foo.Bar"},
  #       {:def, "Foo.Bar.baz"},
  #       {:def, "Foo.Bar.baz"},
  #       {:def, "Foo.Bar.baz"},
  #       {:def, "Foo.Bar.baz"},
  #       {:defmodule, "Foo.Bar"}
  #     ]
  defp scope_list(%SourceFile{filename: filename} = source_file) do
    case SourceFileScopes.get(filename) do
      {:ok, value} ->
        value

      :notfound ->
        ast = SourceFile.ast(source_file)
        lines = SourceFile.lines(source_file)

        result =
          Enum.map(lines, fn {line_no, _} ->
            Scope.name(ast, line: line_no)
          end)

        SourceFileScopes.put(filename, result)

        result
    end
  end

  defp priority_for(source_file, scope) do
    scope_prio_map = Priority.scope_priorities(source_file)

    scope_prio_map[scope] || 0
  end

  defp category_body(nil) do
    quote do
      name =
        __MODULE__
        |> Module.split()
        |> Enum.at(2)

      safe_name = name || :unknown

      safe_name
      |> to_string
      |> String.downcase()
      |> String.to_atom()
    end
  end

  defp category_body(value), do: value

  @doc "Converts a given category to an exit status"
  def to_exit_status(nil), do: 0

  def to_exit_status(atom) when is_atom(atom) do
    to_exit_status(@base_category_exit_status_map[atom])
  end

  def to_exit_status(value), do: value

  defp run_on_all_body(true), do: true
  defp run_on_all_body(_), do: false
end<|MERGE_RESOLUTION|>--- conflicted
+++ resolved
@@ -36,15 +36,7 @@
 
   @callback explanation_for_params() :: Keyword.t()
 
-<<<<<<< HEAD
-  @callback format_issue(
-              issue_meta :: {IssueMeta.t(), SourceFile.t(), list()} | SourceFile.t(),
-              opts :: Keyword.t()
-            ) ::
-              Issue.t()
-=======
   @callback format_issue(issue_meta :: Credo.IssueMeta.t(), opts :: Keyword.t()) :: Issue.t()
->>>>>>> 81a894b8
 
   @base_category_exit_status_map %{
     consistency: 1,
