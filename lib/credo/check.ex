defmodule Credo.Check do
  @moduledoc """
  `Check` modules represent the checks which are run during Credo's analysis.

  Example:

      defmodule MyCheck do
        use Credo.Check, category: :warning, base_priority: :high

        def run(source_file, params) do
          #
        end
      end

  The check can be configured by passing the following
  options to `use Credo.Check`:

  - `:base_priority`  Sets the checks's base priority (`:low`, `:normal`, `:high`, `:higher` or `:ignore`).
  - `:category`       Sets the check's category (`:consistency`, `:design`, `:readability`, `:refactor`  or `:warning`).
  - `:elixir_version` Sets the check's version requirement for Elixir (defaults to `>= 0.0.1`).
  - `:explanations`   Sets explanations displayed for the check, e.g.

      ```elixir
      [
        check: "...",
        params: [
          param1: "Your favorite number",
          param2: "Online/Offline mode"
        ]
      ]
      ```

  - `:param_defaults` Sets the default values for the check's params (e.g. `[param1: 42, param2: "offline"]`)
  - `:run_on_all`     Sets whether the check runs on all source files at once or each source file separatly.
  - `:tags`           Sets the tags for this check (list of atoms, e.g. `[:tag1, :tag2]`)

  Please also note that these options to `use Credo.Check` are just a convenience to implement the `Credo.Check`
  behaviour. You can implement any of these by hand:

      defmodule MyCheck do
        use Credo.Check

        def category, do: :warning

        def base_priority, do: :high

        def explanations do
          [
            check: "...",
            params: [
              param1: "Your favorite number",
              param2: "Online/Offline mode"
            ]
          ]
        end

        def param_defaults, do: [param1: 42, param2: "offline"]

        def run(source_file, params) do
          #
        end
      end

  The `run/2` function of a Check module takes two parameters: a source file and a list of parameters for the check.
  It has to return a list of found issues.
  """

  @callback run_on_all_source_files(
              exec :: Credo.Execution.t(),
              source_files :: list(Credo.SourceFile.t()),
              params :: Keyword.t()
            ) :: :ok

  @callback run_on_source_file(
              exec :: Credo.Execution.t(),
              source_file :: Credo.SourceFile.t(),
              params :: Keyword.t()
            ) :: :ok

  @callback run(source_file :: Credo.SourceFile.t(), params :: Keyword.t()) ::
              list(Credo.Issue.t())

  @doc """
  Returns the base priority for the check.

  This can be one of `:higher`, `:high`, `:normal`, `:low` or `:ignore`
  (technically it can also be  or an integer, but these are internal representations although that is not recommended).
  """
  @callback base_priority() :: :higher | :high | :normal | :low | :ignore | integer

  @doc """
  Returns the category for the check.
  """
  @callback category() :: atom

  @doc """
  Returns the required Elixir version for the check.
  """
  @callback elixir_version() :: String.t()

  @doc """
  Returns the explanations for the check and params as a keyword list.
  """
  @callback explanations() :: Keyword.t()

  @doc """
  Returns the default values for the check's params as a keyword list.
  """
  @callback param_defaults() :: Keyword.t()

  # @callback run(source_file :: Credo.SourceFile.t, params :: Keyword.t) :: list()

  @doc """
  Returns wether or not this check runs on all source files.
  """
  @callback run_on_all?() :: boolean

  @doc """
  Returns the tags for the check.
  """
  @callback tags() :: list(atom)

  @doc false
  @callback format_issue(issue_meta :: Credo.IssueMeta.t(), opts :: Keyword.t()) ::
              Credo.Issue.t()

  @base_category_exit_status_map %{
    consistency: 1,
    design: 2,
    readability: 4,
    refactor: 8,
    warning: 16
  }

  alias Credo.Check
  alias Credo.Code.Scope
  alias Credo.Issue
  alias Credo.IssueMeta
  alias Credo.Priority
  alias Credo.Service.SourceFileScopes
  alias Credo.Severity
  alias Credo.SourceFile

  @valid_use_opts [
    :base_priority,
    :category,
    :elixir_version,
    :explanations,
<<<<<<< HEAD
    :run_on_all,
    :tags
=======
    :param_defaults,
    :run_on_all,
    :prefilter
>>>>>>> fba518f9
  ]

  @doc false
  defmacro __using__(opts) do
    Enum.each(opts, fn
      {key, _name} when key not in @valid_use_opts ->
        raise "Could not find key `#{key}` in #{inspect(@valid_use_opts)}"

      _ ->
        nil
    end)

    def_base_priority =
      if opts[:base_priority] do
        quote do
          @impl true
          def base_priority, do: unquote(opts[:base_priority])
        end
      else
        quote do
          @impl true
          def base_priority, do: 0
        end
      end

    def_category =
      if opts[:category] do
        quote do
          @impl true
          def category, do: unquote(category_body(opts[:category]))
        end
      else
        quote do
          @impl true
          def category, do: unquote(category_body(nil))
        end
      end

    def_elixir_version =
      if opts[:elixir_version] do
        quote do
          @impl true
          def elixir_version do
            unquote(opts[:elixir_version])
          end
        end
      else
        quote do
          @impl true
          def elixir_version, do: ">= 0.0.1"
        end
      end

    def_run_on_all? =
      if opts[:run_on_all] do
        quote do
          @impl true
          def run_on_all?, do: unquote(opts[:run_on_all] == true)
        end
      else
        quote do
          @impl true
          def run_on_all?, do: false
        end
      end

    def_param_defaults =
      if opts[:param_defaults] do
        quote do
          @impl true
          def param_defaults, do: unquote(opts[:param_defaults])
        end
      end

    def_explanations =
      if opts[:explanations] do
        quote do
          @impl true
          def explanations do
            unquote(opts[:explanations])
          end
        end
      end

    def_tags =
      quote do
        @impl true
        def tags do
          unquote(opts[:tags] || [])
        end
      end

    quote do
      @moduledoc unquote(moduledoc(opts))
      @behaviour Credo.Check
      @before_compile Credo.Check

      @use_deprecated_run_on_all? false

      alias Credo.Check
      alias Credo.Check.Params
      alias Credo.CLI.ExitStatus
      alias Credo.Issue
      alias Credo.IssueMeta
      alias Credo.Priority
      alias Credo.Severity
      alias Credo.SourceFile

      unquote(def_base_priority)
      unquote(def_category)
      unquote(def_elixir_version)
      unquote(def_run_on_all?)
      unquote(def_param_defaults)
      unquote(def_explanations)
      unquote(def_tags)

      @impl true
      def format_issue(issue_meta, issue_options) do
        Check.format_issue(
          issue_meta,
          issue_options,
          category(),
          base_priority(),
          __MODULE__
        )
      end

      @doc false
      @impl true
      def run_on_all_source_files(exec, source_files, params \\ [])

      def run_on_all_source_files(exec, source_files, params) do
        if function_exported?(__MODULE__, :run, 3) do
          IO.warn(
            "Defining `run(source_files, exec, params)` for checks that run on all source files is deprecated. " <>
              "Define `run_on_all_source_files(exec, source_files, params)` instead."
          )

          apply(__MODULE__, :run, [source_files, exec, params])
        else
          do_run_on_all_source_files(exec, source_files, params)
        end
      end

      defp do_run_on_all_source_files(exec, source_files, params) do
        source_files
        |> Enum.map(&Task.async(fn -> run_on_source_file(exec, &1, params) end))
        |> Enum.each(&Task.await(&1, :infinity))

        :ok
      end

      @doc false
      @impl true
      def run_on_source_file(exec, source_file, params \\ [])

      def run_on_source_file(exec, source_file, params) do
        try do
          run(source_file, params)
        rescue
          error ->
            Credo.CLI.Output.UI.warn(
              "Error while running #{__MODULE__} on #{source_file.filename}"
            )

            if exec.crash_on_error do
              reraise error, System.stacktrace()
            else
              []
            end
        end
        |> append_issues_and_timings(exec)

        :ok
      end

      @doc false
      @impl true
      def run(source_file, params)

      def run(source_file, params) do
        throw("Implement me")
      end

      defoverridable Credo.Check

      defp append_issues_and_timings([] = _issues, exec) do
        exec
      end

      defp append_issues_and_timings([_ | _] = issues, exec) do
        Credo.Execution.ExecutionIssues.append(exec, issues)
      end
    end
  end

  @doc false
  defmacro __before_compile__(env) do
    quote do
      unquote(deprecated_def_default_params(env))
      unquote(deprecated_def_explanations(env))

      @doc false
      def param_names do
        Keyword.keys(param_defaults())
      end

      @deprecated "Use param_defaults/1 instead"
      @doc false
      def params_defaults do
        # deprecated - remove module attribute
        param_defaults()
      end

      @deprecated "Use param_names/1 instead"
      @doc false
      def params_names do
        param_names()
      end

      @deprecated "Use explanations()[:check] instead"
      @doc false
      def explanation do
        # deprecated - remove module attribute
        explanations()[:check]
      end

      @deprecated "Use explanations()[:params] instead"
      @doc false
      def explanation_for_params do
        # deprecated - remove module attribute
        explanations()[:params]
      end
    end
  end

  defp moduledoc(opts) do
    explanations = opts[:explanations]

    base_priority = opts_to_string(opts[:base_priority]) || 0

    # category = opts_to_string(opts[:category]) || to_string(__MODULE__)

    elixir_version_hint =
      if opts[:elixir_version] do
        elixir_version = opts_to_string(opts[:elixir_version])

        "requires Elixir `#{elixir_version}`"
      else
        "works with any version of Elixir"
      end

    check_doc = opts_to_string(explanations[:check])
    params = explanations[:params] |> opts_to_string() |> List.wrap()
    param_defaults = opts_to_string(opts[:param_defaults])

    params_doc =
      if params == [] do
        "*There are no parameters for this check.*"
      else
        param_explanation =
          Enum.map(params, fn {key, value} ->
            default_value = inspect(param_defaults[key], limit: :infinity)

            default_hint =
              if default_value do
                """

                    *Defaults to* `#{default_value}`
                """
              end

            value = value |> String.split("\n") |> Enum.map(&"  #{&1}") |> Enum.join("\n")

            """
            - `#{key}`: #{value}
              #{default_hint}

            """
          end)

        """
        Use the following parameters to configure this check:

        #{param_explanation}

        Parameters can be configured via the `.credo.exs` config file.
        """
      end

    """
    This check has a base priority of `#{base_priority}` and #{elixir_version_hint}.

    ## Explanation

    #{check_doc}

    ## Configuration parameters

    #{params_doc}

    """
  end

  defp opts_to_string(value) do
    {result, _} =
      value
      |> Macro.to_string()
      |> Code.eval_string()

    result
  end

  defp deprecated_def_default_params(env) do
    default_params = Module.get_attribute(env.module, :default_params)

    if not is_nil(default_params) do
      # deprecated - remove once we ditch @default_params
      quote do
        @impl true
        def param_defaults do
          @default_params
        end
      end
    else
      if not Module.defines?(env.module, {:param_defaults, 0}) do
        quote do
          @impl true
          def param_defaults, do: []
        end
      end
    end
  end

  defp deprecated_def_explanations(env) do
    defines_deprecated_explanation_module_attribute? =
      !is_nil(Module.get_attribute(env.module, :explanation))

    defines_deprecated_explanations_fun? = Module.defines?(env.module, {:explanations, 0})

    if defines_deprecated_explanation_module_attribute? do
      # deprecated - remove once we ditch @explanation
      quote do
        @impl true
        def explanations do
          @explanation
        end
      end
    else
      if !defines_deprecated_explanations_fun? do
        quote do
          @impl true
          def explanations, do: []
        end
      end
    end
  end

  def builtin_param_names do
    [:priority, :__priority__, :exit_status, :__exit_status__]
  end

  def explanation_for(nil, _), do: nil
  def explanation_for(keywords, key), do: keywords[key]

  @doc """
  format_issue takes an issue_meta and returns an issue.
  The resulting issue can be made more explicit by passing the following
  options to `format_issue/2`:

  - `:priority`     Sets the issue's priority.
  - `:trigger`      Sets the issue's trigger.
  - `:line_no`      Sets the issue's line number.
                      Tries to find `column` if `:trigger` is supplied.
  - `:column`       Sets the issue's column.
  - `:exit_status`  Sets the issue's exit_status.
  - `:severity`     Sets the issue's severity.
  """
  def format_issue(issue_meta, opts, issue_category, issue_base_priority, check) do
    source_file = IssueMeta.source_file(issue_meta)
    params = IssueMeta.params(issue_meta)

    priority =
      Priority.to_integer(params[:__priority__] || params[:priority] || issue_base_priority)

    exit_status =
      Check.to_exit_status(params[:__exit_status__] || params[:exit_status] || issue_category)

    line_no = opts[:line_no]
    trigger = opts[:trigger]
    column = opts[:column]
    severity = opts[:severity] || Severity.default_value()

    %Issue{
      priority: priority,
      filename: source_file.filename,
      message: opts[:message],
      trigger: trigger,
      line_no: line_no,
      column: column,
      severity: severity,
      exit_status: exit_status
    }
    |> add_line_no_options(line_no, source_file)
    |> add_column_if_missing(trigger, line_no, column, source_file)
    |> add_check_and_category(check, issue_category)
  end

  defp add_check_and_category(issue, check, issue_category) do
    %Issue{
      issue
      | check: check,
        category: issue_category
    }
  end

  defp add_column_if_missing(issue, trigger, line_no, column, source_file) do
    if trigger && line_no && !column do
      %Issue{
        issue
        | column: SourceFile.column(source_file, line_no, trigger)
      }
    else
      issue
    end
  end

  defp add_line_no_options(issue, line_no, source_file) do
    if line_no do
      {_def, scope} = scope_for(source_file, line: line_no)

      %Issue{
        issue
        | priority: issue.priority + priority_for(source_file, scope),
          scope: scope
      }
    else
      issue
    end
  end

  # Returns the scope for the given line as a tuple consisting of the call to
  # define the scope (`:defmodule`, `:def`, `:defp` or `:defmacro`) and the
  # name of the scope.
  #
  # Examples:
  #
  #     {:defmodule, "Foo.Bar"}
  #     {:def, "Foo.Bar.baz"}
  #
  @doc false
  def scope_for(source_file, line: line_no) do
    source_file
    |> scope_list
    |> Enum.at(line_no - 1)
  end

  # Returns all scopes for the given source_file per line of source code as tuple
  # consisting of the call to define the scope
  # (`:defmodule`, `:def`, `:defp` or `:defmacro`) and the name of the scope.
  #
  # Examples:
  #
  #     [
  #       {:defmodule, "Foo.Bar"},
  #       {:def, "Foo.Bar.baz"},
  #       {:def, "Foo.Bar.baz"},
  #       {:def, "Foo.Bar.baz"},
  #       {:def, "Foo.Bar.baz"},
  #       {:defmodule, "Foo.Bar"}
  #     ]
  defp scope_list(%SourceFile{filename: filename} = source_file) do
    case SourceFileScopes.get(filename) do
      {:ok, value} ->
        value

      :notfound ->
        ast = SourceFile.ast(source_file)
        lines = SourceFile.lines(source_file)
        scope_info_list = Scope.scope_info_list(ast)

        result =
          Enum.map(lines, fn {line_no, _} ->
            Scope.name_from_scope_info_list(scope_info_list, line_no)
          end)

        SourceFileScopes.put(filename, result)

        result
    end
  end

  defp priority_for(source_file, scope) do
    scope_prio_map = Priority.scope_priorities(source_file)

    scope_prio_map[scope] || 0
  end

  defp category_body(nil) do
    quote do
      name =
        __MODULE__
        |> Module.split()
        |> Enum.at(2)

      safe_name = name || :unknown

      safe_name
      |> to_string
      |> String.downcase()
      |> String.to_atom()
    end
  end

  defp category_body(value), do: value

  @doc "Converts a given category to an exit status"
  def to_exit_status(nil), do: 0

  def to_exit_status(atom) when is_atom(atom) do
    to_exit_status(@base_category_exit_status_map[atom])
  end

  def to_exit_status(value), do: value

  @doc false
  def defined?(check)

  def defined?({atom, _params}), do: defined?(atom)

  def defined?(binary) when is_binary(binary) do
    binary |> String.to_atom() |> defined?()
  end

  def defined?(atom) when is_atom(atom) do
    Credo.Backports.Code.ensure_compiled?(atom)
  end
end<|MERGE_RESOLUTION|>--- conflicted
+++ resolved
@@ -146,14 +146,10 @@
     :category,
     :elixir_version,
     :explanations,
-<<<<<<< HEAD
-    :run_on_all,
-    :tags
-=======
     :param_defaults,
     :run_on_all,
+    :tags,
     :prefilter
->>>>>>> fba518f9
   ]
 
   @doc false
