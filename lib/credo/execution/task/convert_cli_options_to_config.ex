defmodule Credo.Execution.Task.ConvertCLIOptionsToConfig do
  @moduledoc false

  use Credo.Execution.Task

  alias Credo.ConfigBuilder
  alias Credo.CLI.Output.UI

  def call(exec, _opts) do
    exec
    |> ConfigBuilder.parse()
    |> halt_on_error(exec)
  end

  def halt_on_error({:error, error}, exec) do
<<<<<<< HEAD
    exec
    |> Execution.put_assign("#{__MODULE__}.error", error)
    |> Execution.put_assign("credo.exit_status", 128)
    |> Execution.halt()
=======
    Execution.halt(exec, error)
>>>>>>> bd85e260
  end

  def halt_on_error(exec, _) do
    exec
  end

  def error(exec, _opts) do
    exec
    |> Execution.get_halt_message()
    |> puts_error_message()

    exec
  end

  defp puts_error_message({:badconfig, filename, line_no, description, trigger})
       when not is_nil(filename) do
    lines =
      filename
      |> File.read!()
      |> Credo.Code.to_lines()
      |> Enum.filter(fn {line_no2, _line} ->
        line_no2 >= line_no - 2 and line_no2 <= line_no + 2
      end)

    UI.warn([:red, "** (config) Error while loading config file!"])
    UI.warn("")

    UI.warn([:cyan, "  file: ", :reset, filename])
    UI.warn([:cyan, "  line: ", :reset, "#{line_no}"])
    UI.warn("")

    UI.warn(["  ", description, :reset, :cyan, :bright, trigger])

    UI.warn("")

    Enum.each(lines, fn {line_no2, line} ->
      color = color_list(line_no, line_no2)

      UI.warn([color, String.pad_leading("#{line_no2}", 5), :reset, "  ", color, line])
    end)

    UI.warn("")
  end

  defp puts_error_message({:notfound, message}) do
    UI.warn([:red, "** (config) #{message}"])
    UI.warn("")
  end

  defp puts_error_message({:config_name_not_found, message}) do
    UI.warn([:red, "** (config) #{message}"])
    UI.warn("")
  end

  defp puts_error_message(error) do
    IO.warn("Execution halted during #{__MODULE__}! Unrecognized error: #{inspect(error)}")
  end

  defp color_list(line_no, line_no2) when line_no == line_no2, do: [:bright, :cyan]
  defp color_list(_, _), do: [:faint]
end<|MERGE_RESOLUTION|>--- conflicted
+++ resolved
@@ -13,14 +13,7 @@
   end
 
   def halt_on_error({:error, error}, exec) do
-<<<<<<< HEAD
-    exec
-    |> Execution.put_assign("#{__MODULE__}.error", error)
-    |> Execution.put_assign("credo.exit_status", 128)
-    |> Execution.halt()
-=======
     Execution.halt(exec, error)
->>>>>>> bd85e260
   end
 
   def halt_on_error(exec, _) do
