defmodule Credo.CLI.Command.Diff.DiffOutput do
  @moduledoc false

  use Credo.CLI.Output.FormatDelegator,
    default: Credo.CLI.Command.Diff.Output.Default,
    flycheck: Credo.CLI.Command.Diff.Output.FlyCheck,
    oneline: Credo.CLI.Command.Diff.Output.Oneline,
    json: Credo.CLI.Command.Diff.Output.Json

  alias Credo.CLI.Output.UI

  def print_help(exec) do
    usage = ["Usage: ", :olive, "mix credo diff [options]"]

    description = """

    Diffs objects against a point in Git's history.
    """

    example = [
      "Examples:\n",
      :olive,
      "  $ mix credo diff v1.4.0\n",
      "  $ mix credo diff main\n",
      "  $ mix credo diff --from-git-ref HEAD --files-included \"lib/**/*.ex\""
    ]

    options =
      """

      Arrows (↑ ↗ → ↘ ↓) hint at the importance of an issue.

      Diff options:
        -a, --all                     Show all new issues
        -A, --all-priorities          Show all new issues including low priority ones
        -c, --checks                  Only include checks that match the given strings
            --checks-with-tag         Only include checks that match the given tag (can be used multiple times)
            --checks-without-tag      Ignore checks that match the given tag (can be used multiple times)
            --config-file             Use the given config file
        -C, --config-name             Use the given config instead of "default"
            --enable-disabled-checks  Re-enable disabled checks that match the given strings
            --files-included          Only include these files (accepts globs, can be used multiple times)
            --files-excluded          Exclude these files (accepts globs, can be used multiple times)
            --format                  Display the list in a specific format (json,flycheck,oneline)
            --from-dir                Diff from the given directory
            --from-git-ref            Diff from the given Git ref
<<<<<<< HEAD
=======
            --from-git-merge-base     Diff from where the current HEAD branched off from the given merge base
>>>>>>> e0d84ba9
        -i, --ignore-checks           Ignore checks that match the given strings
            --ignore                  Alias for --ignore-checks
            --min-priority            Minimum priority to show issues (high,medium,normal,low,lower or number)
            --mute-exit-status        Exit with status zero even if there are issues
            --only                    Alias for --checks
            --since                   Diff from the given point in time (using Git)
            --strict                  Alias for --all-priorities

      General options:
            --[no-]color              Toggle colored output
        -v, --version                 Show version
        -h, --help                    Show this help

      Feedback:
        Open an issue here: https://github.com/rrrene/credo/issues
      """
      |> String.trim_trailing()

    UI.puts()
    UI.puts(usage)
    UI.puts(description)
    UI.puts(example)
    UI.puts(options)

    exec
  end
end<|MERGE_RESOLUTION|>--- conflicted
+++ resolved
@@ -44,10 +44,7 @@
             --format                  Display the list in a specific format (json,flycheck,oneline)
             --from-dir                Diff from the given directory
             --from-git-ref            Diff from the given Git ref
-<<<<<<< HEAD
-=======
             --from-git-merge-base     Diff from where the current HEAD branched off from the given merge base
->>>>>>> e0d84ba9
         -i, --ignore-checks           Ignore checks that match the given strings
             --ignore                  Alias for --ignore-checks
             --min-priority            Minimum priority to show issues (high,medium,normal,low,lower or number)
