--- conflicted
+++ resolved
@@ -31,15 +31,7 @@
   @checked_module :List
   @funs_with_return_value nil
 
-<<<<<<< HEAD
-  use Credo.Check, base_priority: :high
-
-  alias Credo.Check.Warning.UnusedOperation
-
   def run(source_file, params) do
-=======
-  def run(source_file, params \\ []) do
->>>>>>> 1b920664
     UnusedOperation.run(
       source_file,
       params,
