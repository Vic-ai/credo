defmodule Credo.Check.Design.DuplicatedCode do
  use Credo.Check,
    run_on_all: true,
    base_priority: :higher,
    param_defaults: [
      mass_threshold: 40,
      nodes_threshold: 2,
      excluded_macros: []
    ],
    explanations: [
      check: """
      Code should not be copy-pasted in a codebase when there is room to abstract
      the copied functionality in a meaningful way.

      That said, you should by no means "ABSTRACT ALL THE THINGS!".

      Sometimes it can serve a purpose to have code be explicit in two places, even
      if it means the snippets are nearly identical. A good example for this are
      Database Adapters in a project like Ecto, where you might have nearly
      identical functions for things like `order_by` or `limit` in both the
      Postgres and MySQL adapters.

      In this case, introducing an `AbstractAdapter` just to avoid code duplication
      might cause more trouble down the line than having a bit of duplicated code.

      Like all `Software Design` issues, this is just advice and might not be
      applicable to your project/situation.
      """,
      params: [
        mass_threshold:
          "The minimum mass which a part of code has to have to qualify for this check.",
        nodes_threshold: "The number of nodes that need to be found to raise an issue.",
        excluded_macros: "List of macros to be excluded for this check."
      ]
    ]

  alias Credo.SourceFile

  @doc false
<<<<<<< HEAD
  def run_on_all_source_files(exec, source_files, params) do
    mass_threshold = Params.get(params, :mass_threshold, @default_params)
    nodes_threshold = Params.get(params, :nodes_threshold, @default_params)
=======
  def run(source_files, exec, params \\ []) when is_list(source_files) do
    mass_threshold = Params.get(params, :mass_threshold, __MODULE__)
    nodes_threshold = Params.get(params, :nodes_threshold, __MODULE__)
>>>>>>> 1b920664

    source_files
    |> duplicate_nodes(mass_threshold)
    |> append_issues_via_issue_service(source_files, nodes_threshold, params, exec)

    :ok
  end

  defp append_issues_via_issue_service(found_hashes, source_files, nodes_threshold, params, exec)
       when is_map(found_hashes) do
    Enum.each(found_hashes, fn {_hash, nodes} ->
      filenames = Enum.map(nodes, & &1.filename)

      Enum.each(
        source_files,
        &new_issue_for_members(filenames, &1, nodes_threshold, nodes, params, exec)
      )
    end)
  end

  defp new_issue_for_members(filenames, source_file, nodes_threshold, nodes, params, exec) do
    if Enum.member?(filenames, source_file.filename) do
      this_node = Enum.find(nodes, &(&1.filename == source_file.filename))
      other_nodes = List.delete(nodes, this_node)
      issue_meta = IssueMeta.for(source_file, params)
      issue = issue_for(issue_meta, this_node, other_nodes, nodes_threshold, params)

      if issue do
        Credo.Execution.ExecutionIssues.append(exec, source_file, issue)
      end
    end
  end

  defp duplicate_nodes(source_files, mass_threshold) do
    source_files
    |> Enum.reduce(%{}, fn source_file, acc ->
      ast = SourceFile.ast(source_file)

      calculate_hashes(ast, acc, source_file.filename, mass_threshold)
    end)
    |> prune_hashes
    |> add_masses
  end

  def add_masses(found_hashes) do
    Enum.into(found_hashes, %{}, &add_mass_to_subnode/1)
  end

  defp add_mass_to_subnode({hash, node_items}) do
    node_items =
      Enum.map(node_items, fn node_item ->
        %{node_item | mass: mass(node_item.node)}
      end)

    {hash, node_items}
  end

  @doc """
  Takes a map of hashes to nodes and prunes those nodes that are just
  subnodes of others in the same set.

  Returns the resulting map.
  """
  def prune_hashes(
        given_hashes,
        mass_threshold \\ param_defaults()[:mass_threshold]
      ) do
    # remove entries containing a single node
    hashes_with_multiple_nodes =
      given_hashes
      |> Enum.filter(fn {_hash, node_items} -> Enum.count(node_items) > 1 end)
      |> Enum.into(%{})

    hashes_to_prune =
      Enum.flat_map(
        hashes_with_multiple_nodes,
        &collect_subhashes(&1, mass_threshold)
      )

    delete_keys(hashes_to_prune, hashes_with_multiple_nodes)
  end

  defp delete_keys([], acc), do: acc

  defp delete_keys([head | tail], acc) do
    delete_keys(tail, Map.delete(acc, head))
  end

  defp collect_subhashes({_hash, node_items}, mass_threshold) do
    %{node: first_node, filename: filename} = Enum.at(node_items, 0)

    my_hash = first_node |> Credo.Code.remove_metadata() |> to_hash
    # don't count self
    subhashes =
      first_node
      |> calculate_hashes(%{}, filename, mass_threshold)
      |> Map.keys()
      |> List.delete(my_hash)

    subhashes
  end

  @doc """
  Calculates hash values for all sub nodes in a given +ast+.

  Returns a map with the hashes as keys and the nodes as values.
  """
  def calculate_hashes(
        ast,
        existing_hashes \\ %{},
        filename \\ "foo.ex",
        mass_threshold \\ param_defaults()[:mass_threshold]
      )
      when is_map(existing_hashes) do
    Credo.Code.prewalk(
      ast,
      &collect_hashes(&1, &2, filename, mass_threshold),
      existing_hashes
    )
  end

  defp collect_hashes(ast, acc, filename, mass_threshold) do
    if mass(ast) < mass_threshold do
      {ast, acc}
    else
      hash = ast |> Credo.Code.remove_metadata() |> to_hash
      node_item = %{node: ast, filename: filename, mass: nil}
      node_items = Map.get(acc, hash, [])
      acc = Map.put(acc, hash, node_items ++ [node_item])
      {ast, acc}
    end
  end

  @doc """
  Returns a hash-value for a given +ast+.
  """
  def to_hash(ast) do
    string =
      ast
      |> Inspect.Algebra.to_doc(%Inspect.Opts{})
      |> Inspect.Algebra.format(80)
      |> Enum.join("")

    :sha256
    |> :crypto.hash(string)
    |> Base.encode16()
  end

  @doc """
  Returns the mass (count of instructions) for an AST.
  """
  def mass(ast) do
    Credo.Code.prewalk(ast, &calc_mass/2, 0)
  end

  defp calc_mass(ast, acc) when is_tuple(ast) do
    {ast, acc + 1}
  end

  defp calc_mass(ast, acc) do
    {ast, acc}
  end

  defp issue_for(issue_meta, this_node, other_nodes, nodes_threshold, params) do
    if Enum.count(other_nodes) >= nodes_threshold - 1 do
      filenames =
        other_nodes
        |> Enum.map(fn other_node ->
          "#{other_node.filename}:#{line_no_for(other_node.node)}"
        end)
        |> Enum.join(", ")

      node_mass = this_node.mass
      line_no = line_no_for(this_node.node)
      excluded_macros = params[:excluded_macros] || []

      if create_issue?(this_node.node, excluded_macros) do
        format_issue(
          issue_meta,
          message: "Duplicate code found in #{filenames} (mass: #{node_mass}).",
          line_no: line_no,
          severity: Severity.compute(1 + Enum.count(other_nodes), 1)
        )
      end
    end
  end

  # ignore similar module attributes, no matter how complex
  def create_issue?({:@, _, _}, _), do: false

  def create_issue?([do: {atom, _, arguments}], excluded_macros)
      when is_atom(atom) and is_list(arguments) do
    !Enum.member?(excluded_macros, atom)
  end

  def create_issue?({atom, _, arguments}, excluded_macros)
      when is_atom(atom) and is_list(arguments) do
    !Enum.member?(excluded_macros, atom)
  end

  def create_issue?(_ast, _), do: true

  # TODO: Put in AST helper

  def line_no_for({:__block__, _meta, arguments}) do
    line_no_for(arguments)
  end

  def line_no_for({:do, arguments}) do
    line_no_for(arguments)
  end

  def line_no_for({atom, meta, _}) when is_atom(atom) do
    meta[:line]
  end

  def line_no_for(list) when is_list(list) do
    Enum.find_value(list, &line_no_for/1)
  end

  def line_no_for(nil), do: nil

  def line_no_for(block) do
    block
    |> Credo.Code.Block.do_block_for!()
    |> line_no_for
  end
end<|MERGE_RESOLUTION|>--- conflicted
+++ resolved
@@ -37,15 +37,9 @@
   alias Credo.SourceFile
 
   @doc false
-<<<<<<< HEAD
   def run_on_all_source_files(exec, source_files, params) do
-    mass_threshold = Params.get(params, :mass_threshold, @default_params)
-    nodes_threshold = Params.get(params, :nodes_threshold, @default_params)
-=======
-  def run(source_files, exec, params \\ []) when is_list(source_files) do
     mass_threshold = Params.get(params, :mass_threshold, __MODULE__)
     nodes_threshold = Params.get(params, :nodes_threshold, __MODULE__)
->>>>>>> 1b920664
 
     source_files
     |> duplicate_nodes(mass_threshold)
