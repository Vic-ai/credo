--- conflicted
+++ resolved
@@ -14,11 +14,6 @@
 
   @collector Credo.Check.Consistency.UnusedVariableNames.Collector
 
-<<<<<<< HEAD
-  use Credo.Check, base_priority: :high
-
-=======
->>>>>>> 1b920664
   @doc false
   def run_on_all_source_files(exec, source_files, params) do
     @collector.find_and_append_issues(source_files, exec, params, &issues_for/3)
