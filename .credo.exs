--- conflicted
+++ resolved
@@ -141,11 +141,8 @@
         {Credo.Check.Warning.OperationOnSameValues, []},
         {Credo.Check.Warning.OperationWithConstantResult, []},
         {Credo.Check.Warning.RaiseInsideRescue, []},
-<<<<<<< HEAD
         {Credo.Check.Warning.SpecWithStruct, []},
-=======
         {Credo.Check.Warning.WrongTestFileExtension, []},
->>>>>>> 77dd3690
         {Credo.Check.Warning.UnusedEnumOperation, []},
         {Credo.Check.Warning.UnusedFileOperation, []},
         {Credo.Check.Warning.UnusedKeywordOperation, []},
